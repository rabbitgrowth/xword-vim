from __future__ import annotations
from collections.abc import Callable, Iterator
import collections
import copy
import enum
import readline
import string
import sys
import termios
import textwrap
import typing

import term

def sign(n: int) -> int:
    return (n > 0) - (n < 0)

class Direction(enum.Enum):
    ACROSS = enum.auto()
    DOWN   = enum.auto()

class Mode(enum.Enum):
    NORMAL = enum.auto()
    INSERT = enum.auto()

class Shape(enum.Enum):
    DOWN_AND_RIGHT          = enum.auto()
    DOWN_AND_HORIZONTAL     = enum.auto()
    DOWN_AND_LEFT           = enum.auto()
    VERTICAL_AND_RIGHT      = enum.auto()
    VERTICAL_AND_HORIZONTAL = enum.auto()
    VERTICAL_AND_LEFT       = enum.auto()
    UP_AND_RIGHT            = enum.auto()
    UP_AND_HORIZONTAL       = enum.auto()
    UP_AND_LEFT             = enum.auto()
    HORIZONTAL              = enum.auto()
    VERTICAL                = enum.auto()
    NONE                    = enum.auto()

BOX_DRAWING_CHARS = {Shape.DOWN_AND_RIGHT:          {Shape.NONE:           '┌',
                                                     Shape.DOWN_AND_RIGHT: '┏'},
                     Shape.DOWN_AND_HORIZONTAL:     {Shape.NONE:           '┬',
                                                     Shape.DOWN_AND_RIGHT: '┲',
                                                     Shape.DOWN_AND_LEFT:  '┱',
                                                     Shape.HORIZONTAL:     '┯'},
                     Shape.DOWN_AND_LEFT:           {Shape.NONE:           '┐',
                                                     Shape.DOWN_AND_LEFT:  '┓'},
                     Shape.VERTICAL_AND_RIGHT:      {Shape.NONE:           '├',
                                                     Shape.DOWN_AND_RIGHT: '┢',
                                                     Shape.UP_AND_RIGHT:   '┡',
                                                     Shape.VERTICAL:       '┠'},
                     Shape.VERTICAL_AND_HORIZONTAL: {Shape.NONE:           '┼',
                                                     Shape.DOWN_AND_RIGHT: '╆',
                                                     Shape.DOWN_AND_LEFT:  '╅',
                                                     Shape.UP_AND_RIGHT:   '╄',
                                                     Shape.UP_AND_LEFT:    '╃',
                                                     Shape.HORIZONTAL:     '┿',
                                                     Shape.VERTICAL:       '╂'},
                     Shape.VERTICAL_AND_LEFT:       {Shape.NONE:           '┤',
                                                     Shape.DOWN_AND_LEFT:  '┪',
                                                     Shape.UP_AND_LEFT:    '┩',
                                                     Shape.VERTICAL:       '┨'},
                     Shape.UP_AND_RIGHT:            {Shape.NONE:           '└',
                                                     Shape.UP_AND_RIGHT:   '┗'},
                     Shape.UP_AND_HORIZONTAL:       {Shape.NONE:           '┴',
                                                     Shape.UP_AND_RIGHT:   '┺',
                                                     Shape.UP_AND_LEFT:    '┹',
                                                     Shape.HORIZONTAL:     '┷'},
                     Shape.UP_AND_LEFT:             {Shape.NONE:           '┘',
                                                     Shape.UP_AND_LEFT:    '┛'},
                     Shape.HORIZONTAL:              {Shape.NONE:           '─',
                                                     Shape.HORIZONTAL:     '━'},
                     Shape.VERTICAL:                {Shape.NONE:           '│',
                                                     Shape.VERTICAL:       '┃'}}

class Puzzle:
    def __init__(self, solutions: list[list[str | None]], clues: list[str]) -> None:
        self.grid   = Grid(solutions, clues)
        self.cursor = Cursor(self.grid.first_square(Direction.ACROSS), Direction.ACROSS, self.grid)
        self.clues  = {direction: Clues(direction, self.grid) for direction in Direction}
        self.mode   = Mode.NORMAL
        self.message: str | None = None

    def run(self) -> None:
        old_attributes = termios.tcgetattr(sys.stdin)
        term.enter_raw_mode()
        term.enter_alternate_buffer()
        try:
            while True:
                self.render()
                self.handle_input()
        finally:
            term.leave_alternate_buffer()
            term.show_cursor()
            termios.tcsetattr(sys.stdin, termios.TCSADRAIN, old_attributes)

    def render(self) -> None:
        term.clear_screen()
        term.move_cursor(0, 0)
        for y, line in enumerate(self.grid.render(self.cursor)):
            term.move_cursor(0, y)
            term.write(line)
        for (direction, clues), x_offset, title in zip(self.clues.items(), (2, 36), ('Across', 'Down')):
            for y, line in enumerate([term.bold(title),
                                      *clues.render(self.cursor, self.grid.displayed_height - 1)]):
                term.move_cursor(self.grid.displayed_width + x_offset, y)
                term.write(line)
        if self.message is not None:
            term.move_cursor(0, self.grid.displayed_height + 1)
            term.write(self.message)
        term.move_cursor(*self.cursor.displayed_coords())
        term.show_cursor()
        term.flush()

    def handle_input(self) -> None:
<<<<<<< HEAD
        chars = []
        def append(char):
            chars.append(char)
            term.save_cursor()
            term.move_cursor(self.grid.displayed_width + 60, self.grid.displayed_height + 1)
            term.write(''.join(chars[-8:]))
            term.restore_cursor()
            term.flush()
        while True:
            char = self.read_char()
            if char.isdigit() and not (char == '0' and not chars):
                append(char)
            else:
                break
        count = int(''.join(chars)) if chars else 1
=======
        char = term.read_char()
>>>>>>> 3eb90a57
        if self.mode is Mode.NORMAL:
            if char == 'i':
                self.enter_insert_mode()
            elif char == 'h':
                self.cursor = self.cursor.h()
            elif char == 'j':
                self.cursor = self.cursor.j()
            elif char == 'k':
                self.cursor = self.cursor.k()
            elif char == 'l':
                self.cursor = self.cursor.l()
            elif char == 'w':
                self.cursor = self.cursor.w()
            elif char == 'b':
                self.cursor = self.cursor.b()
            elif char == 'e':
                self.cursor = self.cursor.e()
            elif char == 'g':
<<<<<<< HEAD
                append(char)
                next_char = self.read_char()
                if next_char == 'e':
                    self.cursor = self.cursor.ge()
            elif char == 'r':
                append(char)
                term.underline_cursor()
                term.flush()
                next_char = self.read_char()
                self.cursor.replace(next_char)
                term.block_cursor()
=======
                next_char = term.read_char()
                if next_char == 'e':
                    self.cursor = self.cursor.ge()
            elif char == 'r':
                self.cursor.r()
>>>>>>> 3eb90a57
            elif char == 'x':
                self.cursor.x()
            elif char == ' ':
                self.cursor = self.cursor.toggle_direction()
            elif char == ':':
                self.handle_command(self.read_command())
        elif self.mode is Mode.INSERT:
            if char == '\x1b':
                self.leave_insert_mode()
            elif char == '\x7f':
                self.cursor = self.cursor.backspace()
            elif char == 'j':
<<<<<<< HEAD
                append(char)
                next_char = self.read_char()
=======
                next_char = term.read_char()
>>>>>>> 3eb90a57
                if next_char == 'k':
                    self.leave_insert_mode()
                else:
                    self.cursor = self.cursor.type(char)
                    self.cursor = self.cursor.type(next_char)
            else:
                self.cursor = self.cursor.type(char)

    def read_command(self) -> str:
        term.move_cursor(0, self.grid.displayed_height + 1)
        term.leave_raw_mode()
        command = input(':')
        term.enter_raw_mode()
        term.hide_cursor() # prevent cursor from briefly appearing under the colon
        term.flush()
        return command

    def handle_command(self, command: str) -> None:
        if command == 'q':
            sys.exit()

    def enter_insert_mode(self) -> None:
        self.mode = Mode.INSERT
        self.show_message('-- INSERT --')
        term.ibeam_cursor()

    def leave_insert_mode(self) -> None:
        self.mode = Mode.NORMAL
        self.show_message(None)
        term.block_cursor()

    def show_message(self, message: str | None) -> None:
        self.message = message

class Grid:
    def __init__(self, solutions: list[list[str | None]], clues: list[str]) -> None:
        self.grid = [[Square(x, y, solution, None) if solution is not None else None
                      for x, solution in enumerate(row)]
                     for y, row in enumerate(solutions)]

        self.width            = len(self.grid[0])
        self.height           = len(self.grid)
        self.displayed_width  = self.width  * 4 + 1
        self.displayed_height = self.height * 2 + 1

        # Map starts of runs of white squares to those runs of white squares
        starts: dict[Square, dict[Direction, list[Square]]] = collections.defaultdict(dict)
        for direction, grid in zip(Direction, (self.grid, self.transpose())):
            for row in grid:
                run = []
                for square in row:
                    if square is not None:
                        run.append(square)
                    elif run:
                        starts[run[0]][direction] = run
                        run = []
                if run:
                    starts[run[0]][direction] = run

        # Assign clues to words
        clue_iterator = iter(clues)
        self.words: dict[Direction, list[Word]] = collections.defaultdict(list)
        for clue_number, start in enumerate(sorted(starts, key=lambda square: (square.y, square.x)), start=1):
            for direction in Direction:
                squares = starts[start].get(direction)
                if squares is not None:
                    clue = Clue(clue_number, next(clue_iterator))
                    word = Word(squares, clue)
                    self.words[direction].append(word)

        # Doubly-link words and squares and link squares to words
        for direction, words in self.words.items():
            prev_word   = None
            prev_square = None
            for word in words:
                if prev_word is not None:
                    word.prev = prev_word
                    prev_word.next = word
                for square in word:
                    square.word[direction] = word
                    if prev_square is not None:
                        square.prev[direction] = prev_square
                        prev_square.next[direction] = square
                    prev_square = square
                prev_word = word

    def transpose(self) -> list[list[Square | None]]:
        return list(map(list, zip(*self.grid)))

    def within_bounds(self, x: int, y: int) -> bool:
        return 0 <= x < self.width and 0 <= y < self.height

    def get(self, x: int, y: int) -> Square | None:
        if not self.within_bounds(x, y):
            raise IndexError
        return self.grid[y][x]

    def first_square(self, direction: Direction) -> Square:
        return self.words[direction][0][0]

    def last_square(self, direction: Direction) -> Square:
        return self.words[direction][-1][-1]

    def clues(self, direction: Direction) -> Iterator[Clue]:
        for word in self.words[direction]:
            yield word.clue

    def render(self, cursor: Cursor) -> Iterator[str]:
        boldness = {}
        x, y = cursor.word[0]
        if cursor.direction == Direction.ACROSS:
            boldness[(x, y    )] = Shape.DOWN_AND_RIGHT
            boldness[(x, y + 1)] = Shape.UP_AND_RIGHT
            for x, y in cursor.word[1:]:
                boldness[(x, y    )] = Shape.HORIZONTAL
                boldness[(x, y + 1)] = Shape.HORIZONTAL
            boldness[(x + 1, y    )] = Shape.DOWN_AND_LEFT
            boldness[(x + 1, y + 1)] = Shape.UP_AND_LEFT
        else:
            boldness[(x,     y)] = Shape.DOWN_AND_RIGHT
            boldness[(x + 1, y)] = Shape.DOWN_AND_LEFT
            for x, y in cursor.word[1:]:
                boldness[(x,     y)] = Shape.VERTICAL
                boldness[(x + 1, y)] = Shape.VERTICAL
            boldness[(x,     y + 1)] = Shape.UP_AND_RIGHT
            boldness[(x + 1, y + 1)] = Shape.UP_AND_LEFT
        for y in range(self.height + 1):
            line = ''
            for x in range(self.width + 1):
                if x == 0:
                    if y == 0:
                        vertex_shape = Shape.DOWN_AND_RIGHT
                    elif y < self.height:
                        vertex_shape = Shape.VERTICAL_AND_RIGHT
                    else:
                        vertex_shape = Shape.UP_AND_RIGHT
                elif x < self.width:
                    if y == 0:
                        vertex_shape = Shape.DOWN_AND_HORIZONTAL
                    elif y < self.height:
                        vertex_shape = Shape.VERTICAL_AND_HORIZONTAL
                    else:
                        vertex_shape = Shape.UP_AND_HORIZONTAL
                else:
                    if y == 0:
                        vertex_shape = Shape.DOWN_AND_LEFT
                    elif y < self.height:
                        vertex_shape = Shape.VERTICAL_AND_LEFT
                    else:
                        vertex_shape = Shape.UP_AND_LEFT
                vertex_boldness = boldness.get((x, y), Shape.NONE)
                vertex = BOX_DRAWING_CHARS[vertex_shape][vertex_boldness]
                line += vertex
                if x < self.width:
                    if vertex_boldness in (Shape.DOWN_AND_RIGHT, Shape.UP_AND_RIGHT, Shape.HORIZONTAL):
                        horizontal_edge_boldness = Shape.HORIZONTAL
                    else:
                        horizontal_edge_boldness = Shape.NONE
                    horizontal_edge_char = BOX_DRAWING_CHARS[Shape.HORIZONTAL][horizontal_edge_boldness]
                    if y < self.height:
                        square = self.get(x, y)
                        if square is not None:
                            clue_number = square.clue_number()
                            clue_number_string = str(clue_number) if clue_number is not None else ''
                        else:
                            clue_number_string = ''
                    else:
                        clue_number_string = ''
                    # Can't just use str.ljust because we might add term escape sequence for bold text
                    horizontal_edge = horizontal_edge_char * (3 - len(clue_number_string))
                    if square is cursor.word[0]:
                        clue_number_string = term.bold(clue_number_string)
                    line += clue_number_string
                    line += horizontal_edge
            yield line
            if y < self.height:
                line = ''
                for x in range(self.width + 1):
                    vertex_boldness = boldness.get((x, y), Shape.NONE)
                    if vertex_boldness in (Shape.DOWN_AND_RIGHT, Shape.DOWN_AND_LEFT, Shape.VERTICAL):
                        vertical_edge_boldness = Shape.VERTICAL
                    else:
                        vertical_edge_boldness = Shape.NONE
                    vertical_edge = BOX_DRAWING_CHARS[Shape.VERTICAL][vertical_edge_boldness]
                    line += vertical_edge
                    if x < self.width:
                        square = self.get(x, y)
                        line += '░░░' if square is None else square.render()
                yield line

class Word:
    def __init__(self, squares: list[Square], clue: Clue) -> None:
        self.squares = squares
        self.clue    = clue
        self.prev: Word | None = None
        self.next: Word | None = None

    @typing.overload
    def __getitem__(self, key: int) -> Square:
        ...
    @typing.overload
    def __getitem__(self, key: slice) -> list[Square]:
        ...
    def __getitem__(self, key):
        return self.squares[key]

    def __len__(self) -> int:
        return len(self.squares)

    def __iter__(self) -> Iterator[Square]:
        yield from self.squares

class Square:
    def __init__(self, x: int, y: int, solution: str, guess: str | None) -> None:
        self.x        = x
        self.y        = y
        self.solution = solution
        self.guess    = guess
        self.prev: dict[Direction, Square | None] = dict.fromkeys(Direction)
        self.next: dict[Direction, Square | None] = dict.fromkeys(Direction)
        self.word: dict[Direction, Word] = {}

    def __iter__(self) -> Iterator[int]:
        yield self.x
        yield self.y

    def is_start(self, direction: Direction) -> bool:
        return self is self.word[direction][0]

    def is_end(self, direction: Direction) -> bool:
        return self is self.word[direction][-1]

    def clue_number(self) -> int | None:
        for direction in Direction:
            if self.is_start(direction):
                return self.word[direction].clue.number
        return None

    def set(self, char: str | None) -> None:
        if char is None:
            self.guess = None
        elif char.isalnum():
            self.guess = char.upper()
        else:
            raise ValueError

    def render(self) -> str:
        guess = self.guess if self.guess is not None else ' '
        return f' {guess} '

class Cursor:
    def __init__(self, square: Square, direction: Direction, grid: Grid) -> None:
        self.square    = square
        self.direction = direction
        self.grid      = grid

    @property
    def word(self) -> Word:
        return self.square.word[self.direction]

    @property
    def other_direction(self) -> Direction:
        return Direction.DOWN if self.direction is Direction.ACROSS else Direction.ACROSS

    def toggle_direction(self) -> Cursor:
        return Cursor(self.square, self.other_direction, self.grid)

    def move(self, dx: int, dy: int) -> Cursor:
        x, y = self.square
        while True:
            x += dx
            y += dy
            try:
                square = self.grid.get(x, y)
            except IndexError:
                return self
            if square is not None:
                return Cursor(square, self.direction, self.grid)
            else:
                dx = sign(dx)
                dy = sign(dy)

    def next_squares(self) -> Iterator[tuple[Square, Direction]]:
        start = self.square
        square = start.next[self.direction]
        while square is not None:
            yield square, self.direction
            square = square.next[self.direction]
        square = self.grid.first_square(self.other_direction)
        while square is not None:
            yield square, self.other_direction
            square = square.next[self.other_direction]
        square = self.grid.first_square(self.direction)
        while square is not start:
            assert square is not None
            yield square, self.direction
            square = square.next[self.direction]

    def prev_squares(self) -> Iterator[tuple[Square, Direction]]:
        start = self.square
        square = start.prev[self.direction]
        while square is not None:
            yield square, self.direction
            square = square.prev[self.direction]
        square = self.grid.last_square(self.other_direction)
        while square is not None:
            yield square, self.other_direction
            square = square.prev[self.other_direction]
        square = self.grid.last_square(self.direction)
        while square is not start:
            assert square is not None
            yield square, self.direction
            square = square.prev[self.direction]

    def move_to_next_square(self, condition: Callable[[Square, Direction], bool] | None = None) -> Cursor:
        for square, direction in self.next_squares():
            if condition is None or condition(square, direction):
                return Cursor(square, direction, self.grid)
        return self

    def move_to_prev_square(self, condition: Callable[[Square, Direction], bool] | None = None) -> Cursor:
        for square, direction in self.prev_squares():
            if condition is None or condition(square, direction):
                return Cursor(square, direction, self.grid)
        return self

    def h(self) -> Cursor:
        return self.move(-1, 0)

    def j(self) -> Cursor:
        return self.move(0, 1)

    def k(self) -> Cursor:
        return self.move(0, -1)

    def l(self) -> Cursor:
        return self.move(1, 0)

    def w(self) -> Cursor:
        return self.move_to_next_square(lambda square, direction: square.is_start(direction))

    def b(self) -> Cursor:
        return self.move_to_prev_square(lambda square, direction: square.is_start(direction))

    def e(self) -> Cursor:
        return self.move_to_next_square(lambda square, direction: square.is_end(direction))

    def ge(self) -> Cursor:
        return self.move_to_prev_square(lambda square, direction: square.is_end(direction))

    def r(self) -> None:
        term.underline_cursor()
        term.flush()
        char = term.read_char()
        try:
            self.square.set(char)
        except ValueError:
            pass
        term.block_cursor()

    def x(self) -> None:
        self.square.set(None)

    def type(self, char) -> Cursor:
        try:
            self.square.set(char)
        except ValueError:
            return self
        else:
            return self.move_to_next_square()

    def backspace(self) -> Cursor:
        cursor = self.move_to_prev_square()
        cursor.square.set(None)
        return cursor

    def displayed_coords(self) -> tuple[int, int]:
        x, y = self.square
        return (2 + x * 4, 1 + y * 2)

class Clues:
    def __init__(self, direction: Direction, grid: Grid) -> None:
        wrap = textwrap.TextWrapper(width=28).wrap
        self.direction = direction
        self.prerender = {clue.number: wrap(clue.text) for clue in grid.clues(direction)}
        start_index = 0
        self.start_indices = {}
        for number, clue_lines in self.prerender.items():
            self.start_indices[number] = start_index
            start_index += len(clue_lines)

    def render(self, cursor: Cursor, height: int) -> list[str]:
        lines = []
        current_clue_number = cursor.square.word[self.direction].clue.number
        for number, clue_lines in self.prerender.items():
            for i, clue_line in enumerate(clue_lines):
                if i == 0:
                    arrow = '>' if number == current_clue_number else ' '
                    line = f'{arrow}{number:>2} {clue_line}'
                else:
                    line = f'    {clue_line}'
                if number == current_clue_number and self.direction is cursor.direction:
                    line = term.bold(line)
                lines.append(line)
        start_index = min(self.start_indices[current_clue_number], max(len(lines) - height, 0))
        return lines[start_index:start_index+height]

class Clue:
    def __init__(self, number: int, text: str) -> None:
        self.number = number
        self.text   = text<|MERGE_RESOLUTION|>--- conflicted
+++ resolved
@@ -113,7 +113,6 @@
         term.flush()
 
     def handle_input(self) -> None:
-<<<<<<< HEAD
         chars = []
         def append(char):
             chars.append(char)
@@ -123,15 +122,12 @@
             term.restore_cursor()
             term.flush()
         while True:
-            char = self.read_char()
+            char = term.read_char()
             if char.isdigit() and not (char == '0' and not chars):
                 append(char)
             else:
                 break
         count = int(''.join(chars)) if chars else 1
-=======
-        char = term.read_char()
->>>>>>> 3eb90a57
         if self.mode is Mode.NORMAL:
             if char == 'i':
                 self.enter_insert_mode()
@@ -150,25 +146,12 @@
             elif char == 'e':
                 self.cursor = self.cursor.e()
             elif char == 'g':
-<<<<<<< HEAD
                 append(char)
-                next_char = self.read_char()
-                if next_char == 'e':
-                    self.cursor = self.cursor.ge()
-            elif char == 'r':
-                append(char)
-                term.underline_cursor()
-                term.flush()
-                next_char = self.read_char()
-                self.cursor.replace(next_char)
-                term.block_cursor()
-=======
                 next_char = term.read_char()
                 if next_char == 'e':
                     self.cursor = self.cursor.ge()
             elif char == 'r':
                 self.cursor.r()
->>>>>>> 3eb90a57
             elif char == 'x':
                 self.cursor.x()
             elif char == ' ':
@@ -181,12 +164,8 @@
             elif char == '\x7f':
                 self.cursor = self.cursor.backspace()
             elif char == 'j':
-<<<<<<< HEAD
                 append(char)
-                next_char = self.read_char()
-=======
                 next_char = term.read_char()
->>>>>>> 3eb90a57
                 if next_char == 'k':
                     self.leave_insert_mode()
                 else:
